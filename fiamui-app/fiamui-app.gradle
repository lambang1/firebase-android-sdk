--- conflicted
+++ resolved
@@ -58,20 +58,12 @@
   implementation project(":firebase-inappmessaging")
 
   implementation 'com.google.guava:guava:24.1-jre-android'
-<<<<<<< HEAD
 
-  implementation('com.google.firebase:firebase-analytics:17.4.0') {
-    exclude group: 'com.google.firebase', module: 'firebase-common'
-    exclude group: 'com.google.firebase', module: 'firebase-components'
-    exclude group: 'com.google.firebase', module: 'firebase-installations'
-    exclude group: 'com.google.firebase', module: 'firebase-installations-interop'
-=======
   implementation ("com.google.firebase:firebase-analytics:17.4.0") {
     exclude group: "com.google.firebase", module: "firebase-common"
     exclude group: "com.google.firebase", module: "firebase-components"
     exclude group: "com.google.firebase", module: "firebase-installations-interop"
     exclude group: "com.google.firebase", module: "firebase-installations"
->>>>>>> b8c00623
   }
   implementation "com.android.installreferrer:installreferrer:1.1.2"
   implementation 'com.google.android.material:material:1.1.0'
