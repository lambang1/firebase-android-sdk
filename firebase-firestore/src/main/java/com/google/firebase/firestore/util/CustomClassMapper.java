--- conflicted
+++ resolved
@@ -96,12 +96,7 @@
    */
   public static <T> T convertToCustomClass(
       Object object, Class<T> clazz, DocumentReference docRef) {
-<<<<<<< HEAD
     return deserializeToClass(object, clazz, new DeserializeContext(ErrorPath.EMPTY, docRef));
-=======
-    // TODO(wuandy): Use DeserializeContext to encapsulate ErrorPath and docRef.
-    return deserializeToClass(object, clazz, ErrorPath.EMPTY);
->>>>>>> ccdf2da4
   }
 
   private static <T> Object serialize(T o) {
